{
		
	// Buildings!
	"Palace":{	
		Italian:"Palazzo"
		Russian:"Дворец"
		French:"Palais"
		Romanian:"Palat"
		Spanish:"Palacio"
		Simplified_Chinese:"宫殿"
		Portuguese:"Palácio"
		German:"Palast"
		Polish:"Pałac"
}

	"Indicates the capital city":{
		Italian:"Indica la città capitale"
		Romanian:"Stabilește orașul capitală"
		Spanish:"Indica la capital"
		Simplified_Chinese:"表示首都"
		German:"Gibt die Hauptstadt an"
		French:"Indique la capitale"
		Polish:"Wskazuje stolicę"
		Russian:"Показывает столицу"
	}
	
	"Monument":{	
		Italian:"Monumento"
		Russian:"Монумент"
		French:"Monument"
		Romanian:"Monument"
		Spanish:"Monumento"
		Simplified_Chinese:"纪念碑"
		Portuguese:"Monumento"
		German:"Monument"
		Polish:"Pomnik"
	}

	"Granary":{	
		Italian:"Granaio"
		Russian:"Амбар"
		French:"Grenier"
		Romanian:"Grânar"
		Spanish:"Granero"
		Simplified_Chinese:"粮仓"
		Portuguese:"Celeiro"
		German:"Kornspeicher"
		Polish:"Spichlerz"
	}

	"Stone Works":{	
		Italian:"Scalpellino"
		Russian:"Каменные мастерские"
		French:"Ouvrages de maçonnerie"
		Romanian:"Carieră de piatră"
		Spanish:"Cantería"
		Simplified_Chinese:"石工坊"
		Portuguese:"Obras de pedras"
		German:"Mauerwerk"
		Polish:"Kamieniarz"
	}
	
	"Must not be on plains":{
		French:"Ne doit pas être sur une plaine"
		Italian:"Non deve trovarsi su Pianura"
		Polish:"Nie może być na równinach"
		Russian:"Не может быть построено на равнинах"
		Simplified_Chinese:"城市不能位于平原"
	}

	"Stonehenge":{	
		Italian:"Stonehenge"
		Russian:"Стоунхендж"
		French:"Stonehenge"
		Romanian:"Stonehenge"
		Spanish:"Stonehenge"
		Simplified_Chinese:"巨石阵"
		Portuguese:"Stonehenge"
		Polish:"Stonehenge"
	}
	
	"Library":{	
		Italian:"Biblioteca"
		Russian:"Библиотека"
		French:"Bibliothèque"
		Romanian:"Bibliotecă"
		Spanish:"Biblioteca"
		Simplified_Chinese:"图书馆"
		Portuguese:"Livraria"
		German:"Bibliothek"
		Polish:"Biblioteka"
	}

	"+1 Science Per 2 Population":{
		Italian:"+1 Scienza ogni 2 abitanti"
		Russian:"+1 Наука за 2 населения"
		French:"+1 Science pour 2 Population"
		Romanian:"+1 știință la 2 persoane"
		German:"+1 Wissenschaft pro 2 Einwohner"
		Dutch:"+1 Wetenschap per 2 Populatie"
		Spanish:"+1 Ciencia cada 2 habitantes"
		Simplified_Chinese:"每2人口+1科研"
		Portuguese:"+1 Ciência a cada 2 habitantes"
		Polish:"+1 do nauki na 2 obywateli"
	}

	"Paper Maker":{
		Italian:"Cartiera"
		Romanian:"Fabricant de hârtie"
		Spanish:"Papelera"
		Simplified_Chinese:"造纸坊"
		German:"Papiermacher"
		French:"Fabricant de papier"
		Polish:"Wytwórca papieru"
		Russian:"Бумажная мануфактура"
	}
	
	"The Great Library":{	
		Italian:"Grande Biblioteca"
		Russian:"Великая Библиотека"
		French:"La Grande Bibliothèque"
		Romanian:"Marea Bibliotecă"
		Spanish:"La Gran Biblioteca"
		Simplified_Chinese:"大图书馆"
		Portuguese:"A Grande Biblioteca"
		German:"Die Große Bibliothek"
		Polish:"Wielka Biblioteka"
	}

	"Circus":{	
		Italian:"Circo"
		Russian:"Цирк"
		French:"Cirque"
		Romanian:"Circ"
		Spanish:"Circo"
		Simplified_Chinese:"马戏场"
		Portuguese:"Circo"
		German:"Zirkus"
		Polish:"Cyrk"
	}

	"Walls":{	
		Italian:"Mura"
		Russian:"Стены"
		French:"Murs"
		Romanian:"Ziduri"
		Spanish:"Muros"
		Simplified_Chinese:"城墙"
		Portuguese:"Muralhas"
		German:"Mauern"
		Polish:"Mury"
	}

	"Walls of Babylon":{
		Italian:"Mura di Babilonia"
		Simplified_Chinese:"巴比伦城墙"
        	French:"Murs de Babylone"
		Polish:"Mury Babilonu"
		Russian:"Стены Вавилона"
	}
	
	"The Pyramids":{	
		Italian:"Grandi Piramidi"
		Russian:"Пирамиды"
		French:"Les pyramides"
		Romanian:"Piramidele"
		Spanish:"Las Pirámides"
		Simplified_Chinese:"大金字塔"
		Portuguese:"Pirâmides"
		German:"Die Pyramiden"
		Polish:"Piramidy"
	}

	"Worker construction increased 25%":{ //typo? Removed one instance of "Worker construction increased"
		Italian:"+25% velocità costruzione lavoratori"
		Russian:"Увеличивает на 25% скорость создания улучшений на клетках"
		French:"La vitesse de construction des travailleurs a augmenté de 25%"
		Romanian:"Construirea de muncitori a crescut cu 25%"
		German:"Arbeiterproduktion um 25% erhöht"
		Dutch:"Werkerproducktie met 25% vehoogt"
		Spanish:"+25% velocidad de construcción trabajador"
		Simplified_Chinese:"设施建造速度+25%"
		Portuguese:"Velocidade de construção dos trabalhadores aumentada em +25%"
		Polish:"Prędkość pracy robotnika zwiększona o 25%"
	}

	"Provides 2 free workers":{
		Italian:"Appaiono 2 Lavoratori gratuiti"
		Russian:"Предоставляет 2 бесплатных рабочих"
		French:"Fournit 2 travailleurs gratuits"
		Romanian:"Oferă gratuit 2 muncitori"
		German:"Gibt 2 kostenlose Arbeiter"
		Dutch:"Geeft 2 gratis werkers"
		Spanish:"Proporciona 2 trabajadores gratis"
		Simplified_Chinese:"提供2个免费工人"
		Portuguese:"Proporciona 2 trabalhadores gratis"
		Polish:"Pojawiają się 2 darmowi robotnicy"
	}
	
	"Barracks":{	
		Italian:"Caserma"
		Russian:"Казармы"
		French:"Caserne"
		Romanian:"Cazarmă"
		Spanish:"Barracones"
		Simplified_Chinese:"军营"
		Portuguese:"Quartéis"
		German:"Baracken"
		Polish:"Koszary"
	}
	
	"Krepost":{ // russian uique, transliterate this probably, this is a russian word
		Italian:"Krepost"
		Romanian:"Fortăreață"
		Spanish:"Krepost"
		Simplified_Chinese:"俄罗斯营垒"
		German:"Krepost"
		Russian:"Острог"
		French:"Krepost"
		Polish:"Krepost"
	}
	
	"Culture and Gold costs of acquiring new tiles reduced by 25% in this city":{
		Italian:"-25% costi in Cultura e Oro nell'acquisto di nuove celle nella città"
		Romanian:"Costurile în Cultură și Aur pentru cumpărarea noilor celule în acest oraș sunt reduse cu 25%"
		Spanish:"El coste de comprar terrenos en esta ciudad se reduce un 25%"
		Simplified_Chinese:"所在城市扩展新地块所需文化和金钱花费-25%"
		German:"Kultur- und Goldkosten für den Erwerb neuer Felder in dieser Stadt sind um 25% reduziert"
		French:"Cout d'acquisition en or et en culture de nouvelle cases réduit de 25% dans cette ville"
		Polish:"Koszt uzyskania nowego pola (w kulturze lub złocie) zmniejszony o 25% w tym mieście" 
		Russian:"-25% к необходимому количеству Культура и Золото для получения клеток вокруг данного города"
	}
	
	"Colossus":{
		Italian:"Colosso"
		Simplified_Chinese:"太阳神巨像"
		French:"Colosse"
		Polish:"Kolos rodyjski"
		Russian:"Колосс Родосский"
	}

	"+1 gold from worked water tiles in city":{
		Italian:"+1 Oro per ogni risorsa anfibia sfruttata dalla città."
		Simplified_Chinese:"所在城市每个水上地块+1金钱"
		French:"+1 or pour les cases maritimes exploitées par la ville"
		Polish:"+1 do złota z obsadzonych pól wodnych w tym mieście"
		Russian:"+1 Золото от обрабатываемых водных клеток вокруг города"
	}
	
	"Temple":{	
		Italian:"Tempio"
		Russian:"Храм"
		French:"Temple"
		Romanian:"Templu"
		Spanish:"Templo"
		Simplified_Chinese:"神庙"
		Portuguese:"Templo"
		German:"Tempel"
		Polish:"Świątynia"
	}

	"Burial Tomb":{
		Italian:"Sepolcro"
		Romanian:"Loc de veci"
		Spanish:"Tumba Sagrada"
		Simplified_Chinese:"陵墓"
		German:"Grabstätte"
		French:"Tombeau"
		Polish:"Grobowiec"
		Russian:"Гробница"
	}

	/*
	"Mud Pyramid Mosque":{	//Songhai unique
		Italian:"Moschea della Piramide di Fango"
		French:"Mosquée d'adobe" //official translation
		Polish:"Wielki Meczet w Dżennie" //from civipedia
	}
	*/

	"The Oracle":{	
		Italian:"Oracolo"
		Russian:"Оракул"
		French:"L'oracle"
		Romanian:"Oracolul"
		Spanish:"El Oráculo"
		Simplified_Chinese:"神谕所"
		Portuguese:"O Oráculo"
		German:"Das Orakel"
		Polish:"Wyrocznia"
	}

	"Free Social Policy":{
		Italian:"Ricevi una politica sociale gratuita"
		Russian:"Бесплатный общественный институт"
		French:"Doctrine gratuite"
		Romanian:"Politică socială gratuită"
		German:"Kostenloser Solzialgrundsatz"
		Dutch:"Gratis sociaalbeleid"
		Spanish:"Política social gratis"
		Simplified_Chinese:"获得1次免费推行社会政策的机会"
		Portuguese:"Politica social gratis"
		Polish:"Darmowy ustrój społeczny"
	}
	
	"National College":{	
		Italian:"Colleggio Nazionale"
		Russian:"Национальный колледж"
		French:"Collège National"
		Romanian:"Colegiu Național"
		Spanish:"Universidad Nacional"
		Simplified_Chinese:"国立研究院"
		Portuguese:"Universidade Nacional"
		German:"Nationale Hochschule"
		Polish:"Akademia Narodowa"
	}
	
	"Chichen Itza":{	
		Italian:"Chichen Itza"
		Russian:"Чичен-Ица"
		French:"Chichen Itza"
		Romanian:"Chichen Itza"
		Spanish:"Chichén Itzá"
		Simplified_Chinese:"奇琴伊察"
		Portuguese:"Chichen Itza"
		German:"Chichen Itza"
		Polish:"Chichen Itza"
	}

	"Golden Age length increases +50%":{
		Italian:"+50% durata dell'Età dell'Oro"
		Russian:"Длина золотого века +50%"
		French:"La durée des âges d'or augmente de 50%"
		Romanian:"Durata Epocii de Aur crește +50%"
		German:"Länge Goldener Zeitalter um 50% erhöht"
		Dutch:"Gouden eeuw lengte neem toe met +50%"
		Spanish:"La Edad Dorada dura 50% más"
		Simplified_Chinese:"黄金时代持续时间+50%"
		Portuguese:"Duração de idade dourada aumentada em 50%"
		Polish:"Czas trwania Złotego Wieku zwiększony o 50%"
	}
	
	"Lighthouse":{
		Spanish:"faro"
		Italian:"Faro"
		French:"Phare"
		Romanian:"Far"
		Simplified_Chinese:"灯塔"
		Portuguese:"Farol" // farol also means that thing wich has a red ligh (i do not remember it's name) so if deemed nescessarry can add costeira to the beggining
		German:"Leuchtturm"
		Polish:"Latarnia morska"
		Russian:"Маяк"
	}

	"Can only be built in coastal cities":{
		Italian:"La città deve trovarsi sulla costa"
		French:"Peut seulement être construit dans les villes côtières"
		Romanian:"Poate fi construit doar în orașe de pe țărm"
		Simplified_Chinese:"只能建在海滨城市"
		Portuguese:"Só pode ser construido em cidades costeiras"
		German:"Kann nur in Küstenstädten gebaut werden"
		Polish:"Może być zbudowane tylko w miastach nadbrzeżnych"
		Russian:"Может быть построен только в прибрежных городах"
	}

	"+1 food from Ocean and Coast tiles":{
		Italian:"+1 Cibo da caselle Oceano e costiere"
		Romanian:"+1 hrană din celule ocean și de țărm"
		German:"+1 Nahrung von Ozean und Küsten Feldern"
		French:"+1 nourriture des cases océans et côtes"
		Simplified_Chinese:"每个海滨地块和海洋地块+1食物"
		Polish:"+1 do żywności z pól wybrzeża i oceanicznych"
		Russian:"+1 Еда от клеток около берега и в океане"
	}
	
	"The Great Lighthouse":{
		Spanish:"El Faro Del Fin Del Mundo"
		Italian:"Grande Faro"
		French:"le Grand Phare"
		Romanian:"Marele Far"
		Simplified_Chinese:"大灯塔"
		Portuguese:"O Grande Farol"
		German:"Der Große Leuchtturm"
		Polish:"Latarnia na Faros" //common polish name
		Russian:"Фаросский маяк"
	}

	"All military naval units receive +1 movement and +1 sight":{
		Spanish:"Todas las unidades militares navales reciben +1de movimiento y +1 de vision"
		Italian:"+1 Movimento e +1 Visione per ogni unità militare marittima"
		French:"+1 de mouvement et +1 de vision à toutes les unités navales militaires"
		Romanian:"Toate unitățile militare navale primesc +1 deplasare și +1 raza vizuală"
		Simplified_Chinese:"所有海军军事单位+1移动力和+1视野"
		Portuguese:"Todas as unidades navais recebem +1 movimento e +1 em sua linha de visão"
		German:"Alle militärischen Marineeinheiten erhalten +1 Bewegung und +1 Sicht"
		Polish:"Każda jednostka marynarki otrzymuje +1 do ruchu i pola widzenia"
		Russian:"Все военно-морские юниты получают +1 к движению и обзору"
	}

	/*
	"Courthouse":{
		Italian:"Palazzo di giustizia"
		French:"Palais de justice"
		Polish:"Sąd"
	}
		
	"Eliminates extra Unhappiness from an Occupied City":{
		Italian:"Elimina l'Infelicità supplementare proveniente da una Città occupata"
		French:"Enlève le mécontentement supplémentaire des villes occupées"
		Polish:"Usuwa niezadowolenie z okupowanych miast"
	}
	*/

	"Stable":{	
		Italian:"Scuderia"
		Russian:"Конюшня"
		French:"Écurie"
		Romanian:"Grajd"
		Spanish:"Establos"
		Simplified_Chinese:"马厩"
		Portuguese:"Estabulos"
		German:"Stall"
		Polish:"Stajnia"
	}

	"+15% Production when building Mounted Units in this city":{
		Italian:"+15% Produzione nella città nel reclutare unità a cavallo"
		German:"+15% Produktion beim Ausbilden von berittenen Einheiten in dieser Stadt"
		French:"+15% Production lorsqu'une unité montée est produite dans cette ville"
		Simplified_Chinese:"组建骑乘单位时产能积累速率+15%"
		Polish:"+15% do produkcji jednostek kawalerii"
		Russian:"+15% Производство при постройке конных юнитов в данном городе"
	}
	
	"Circus Maximus":{	
		Italian:"Circo Massimo"
		Russian:"Цирк Максимус"
		French:"Circus Maximus"
		Romanian:"Circus Maximus"
		Spanish:"Circo Máximo"
		Simplified_Chinese:"大竞技场"
		Portuguese:"Circo Máximo" //can also be spelled normally as Circus Maximus altough that (Circo Máximo) is written in normal portuguese not latin
		German:"Circus Maximus"
		Polish:"Circus Maximus"
	}

	"Hanging Gardens":{	
		Italian:"Giardini Pensili"
		Russian:"Висячие сады"
		French:"Jardins suspendus"
		Romanian:"Grădini suspendate"
		Spanish:"Jardines Colgantes"
		Simplified_Chinese:"空中花园"
		Portuguese:"Jardins Suspensos"
		German:"Hängende Gärten"
		Polish:"Wiszące Ogrody"
	}

	/*
	//New Wonder: Statue of Zeus! Suggested by Smashfanful
	"Statue of Zeus":{	
		Italian:"Statua di Zeus"
		French:"Statue de Zeus"
		Simplified_Chinese:"宙斯神像"
		Polish:"Posąg Zeusa olimpijskiego" //common polish name
	}

	"+15% Combat Strenght when attacking Cities":{
		Italian:"+15% Forza quando attacchi le Città"
		French:"+15% force lors d'attaque de villes"
		Simplified_Chinese:"在攻击城市时所有单位+15%战斗力"
		Polish:"+15% siły bojowej do ataku na miasta"
	}

	//New Wonder: Mausoleum of Halicarnassus! Suggested by Smashfanful
	"Mausoleum of Halicarnassus":{	
		Italian:"Mausoleo di Alicarnasso"
		French:"Mausolé d'Halicarnasse"
		Simplified_Chinese:"摩索拉斯陵墓"
		Polish:"Mauzoleum w Halikarnasie"
	}

	"+2 Gold from every source of Marble and Stone":{
		Italian:"+2 Oro da ogni fonte di Marmo e Pietra"
		French:"+2 or pour chaque ressources de marbre et de pierre"
		Simplified_Chinese:"所在城市开发的每处大理石或花岗石资源额外+2金钱"
		Polish:"+2 do złota z każdego złoża marmuru i kamienia"
	}
	*/

	"Colosseum":{	
		Italian:"Colosseo"
		Russian:"Колизей"
		French:"Collisée"
		Romanian:"Coloseum"
		Spanish:"Coliseo"
		Simplified_Chinese:"罗马竞技场"
		Portuguese:"Coliseu"
		German:"Collosseum"
		Polish:"Koloseum"
	}
	
	"Terracotta Army":{
		Italian:"Esercito di terracotta"
		Simplified_Chinese:"兵马俑"
		French:"Armée de Terre Cuite"
		Polish:"Terakotowa armia"
		Russian:"Терракотовая армия"
	}
	
	"Market":{	
		Italian:"Mercato"
		Russian:"Рынок"
		French:"Marché"
		Romanian:"Piaţă"
		Spanish:"Mercado"
		Simplified_Chinese:"市场"
		Portuguese:"Mercado"
		German:"Markt"
		Polish:"Targowisko"
	}
	
	"Bazaar":{ // Arabian unique - transliterate?
		Italian:"Bazaar"
		Romanian:"Bazar"
		Spanish:"Bazar"
		Simplified_Chinese:"巴扎"
		German:"Basar"
		French:"Bazar"
		Russian:"Восточный базар"
		Polish:"Bazar"
	}
	
	"Provides 1 extra copy of each improved luxury resource near this City":{
		Italian:"Concede 1 copia aggiuntiva di ogni risorsa di lusso migliorata vicino alla città"
		Romanian:"Oferă o copie în plus pentru fiecare resursă de lux din apropierea acestui oraș"
		Spanish:"Proporciona una copia extra de los recursos de lujo de la ciudad"
		Simplified_Chinese:"所在城市每处已开发的奢侈资源额外增加1处"
		German:"Gibt 1 extra Einheit jeder verbesserten Luxusresource in der Nähe dieser Stadt"
		French:"Produit un exemplaire supplémentaire de chaque ressources de luxe à côté de cette ville"
		Polish:"Każdy luksusowy surowiec w granicach miasta jest liczony podwójnie"
		Russian:"Предоставляет копию каждого обрабатываемого редкого ресурса около данного города"
	}

	"+2 Gold for each source of Oil and oasis":{
		Italian:"+2 Oro per ogni fonte di Petrolio e ogni casella di Oasi"
		Romanian:"+2 Aur pentru fiecare sursă de Petrol sau oază"
		Spanish:"+2 de Oro por cada fuente de Petroleo o Oasis"
		Simplified_Chinese:"每处石油资源和每处绿洲+2金钱"
		German:"+2 Gold für jede Ölquelle oder Oase"
		French:"+2 or pour chaque ressources de pétrole et d'oasis"
		Polish:"+2 do złota z każdej oazy lub złoża ropy"
		Russian:"+2 Золото от каждого источника Нефть и оазиса"
	}
			
	"Monastery":{	
		Italian:"Monastero"
		Russian:"Монастырь"
		French:"Monastère"
		Romanian:"Mănăstire"
		Spanish:"Monasterio"
		Simplified_Chinese:"修道院"
		Portuguese:"Monastério"
		German:"Kloster"
		Polish:"Klasztor"
	}

	"Notre Dame":{	
		Italian:"Notre Dame"
		Russian:"Нотр-Дам"
		French:"Notre-Dame"
		Romanian:"Notre Dame"
		Spanish:"Notre Dame"
		Simplified_Chinese:"巴黎圣母院"
		Portuguese:"Notre Dame"
		German:"Notre-Dame"
		Polish:"Notre Dame"
	}
	
	"Hagia Sophia":{
		Italian:"Hagia Sophia"
		Russian:"Собор Святой Софии"
		French:"Sainte-Sophie"
		Romanian:"Sfânta Sofia"
		Spanish:"Santa Sofía"
		Simplified_Chinese:"圣索菲亚大教堂"
		Portuguese:"Santa Sofia"
		German:"Hagia Sophia"
		Polish:"Hagia Sophia"
	}

	"+33% great person generation in all cities":{
		Italian:"+33% di generazione di Grandi Personaggi in tutte le città"
		Russian:"+33% к созданию великих людей во всех городах"
		French:"+ 33% de génération de Personnages illustres dans toutes les villes"
		Romanian:"+33% generație de persoane mari în toate orașele"
		German:"+33% erhöhte Wahrscheinlichkeit für die Geburt Großer Persönlichkeiten"
		Dutch:"+33% Geweldig persoon generatie in alle steden"
		Spanish:"+33% generación de Grandes Personas en todas las ciudades"
		Simplified_Chinese:"+33%所有城市伟人点数积累"
		Portuguese:"+33% de geração de grandes pessoas em todas as cidades"
		Polish:"+33% do produkcji Wielkich Ludzi"
	}
	
	"Mint":{ 
		Italian:"Zecca"
		Russian:"Монетный двор"
		French:"Hôtel de la monnaie"
		Romanian:"Fabrică de bani"
		Spanish:"Casa de la moneda"
		Simplified_Chinese:"铸币厂"
		Portuguese:"Casa da moeda"
		German:"Prägerei"
		Polish:"Mennica"
	}
	
	"Machu Picchu":{	
		Italian:"Machu Picchu"
		Russian:"Мачу-Пикчу"
		French:"Machu Picchu"
		Romanian:"Machu Picchu"
		Spanish:"Machu Picchu"
		Simplified_Chinese:"马丘比丘"
		Portuguese:"Machu Picchu"
		German:"Machu Picchu"
		Polish:"Machu Picchu"
	}

	"Gold from all trade routes +25%":{
		Italian:"+25% oro da ogni rotta commerciale"
		Russian:"Золото со всех торговых путей + 25%"
		French:"Or de toutes les routes commerciales + 25%"
		Romanian:"Aur din toate rutele comerciale +25%"
		German:"Gold von allen Handelsrouten um 25% erhöht"
		Dutch:"Van alle handelroutes +25% goud"
		Spanish:"+25% de oro en todas las rutas de comercio"
		Simplified_Chinese:"所有贸易路线的金币收益+25%"
		Portuguese:"+25% de ouro de todas as linhas comerciais" // Linhas comerciais= comertial lines, replace with rotas de comércio if needed
		Polish:"+25% ze wszystkich szlaków handlowych"
	}
	
	"Aqueduct":{	
		Italian:"Acquedotto"
		Russian:"Акведук"
		French:"Aqueduc"
		Romanian:"Apeduct"
		Spanish:"Acueducto"
		Simplified_Chinese:"引水渠"
		Portuguese:"Aqueduto"
		German:"Aquädukt"
		Polish:"Akwedukt"
	}

	"40% of food is carried over after a new citizen is born":{
		Italian:"Il 40% del cibo viene immagazzinato dopo la nascita di un nuovo cittadino"
		Russian:"40% продовольствия сохраняется после рождения нового гражданина"
		French:"40% de la nourriture est préservée après la naissance d'un nouveau citoyen"
		Romanian:"40% din hrană este păstrată după ce se naște un nou cetățean"
		German:"40% der Nahrung wird übertragen, wenn ein neuer Einwohner geboren wird"
		Dutch:"40% van het voedsel word overgedragen na de geboorte van een nieuwe burger"
		Spanish:"40% de comida es arrastrada cada vez que nace un nuevo habitante"
		Simplified_Chinese:"城市增加新的市民后保留40%食物储备以加速成长"
		Portuguese:"40% da comida é mantida depois de um novo cidadão nascer"
		Polish:"40% więcej żywności za każdego nowego obywatela"
	}
	
	"Great Wall":{
		Italian:"Grande Muraglia"
		Simplified_Chinese:"长城"
		French:"La Grande Muraille"
		Polish:"Wielki Mur Chiński"
		Russian:"Великая стена"
	}

	"Enemy land units must spend 1 extra movement point when inside your territory (obsolete upon Dynamite)":{
		Italian:"Le unità nemiche impiegano un punto Movimento extra se all'interno del tuo territorio (diventa obsoleta con la Dinamite)."
		Simplified_Chinese:"境内敌方陆军单位在任何地块额外消耗1移动力"
		French:"Les unités terrestre ennemies doivent dépenser un point de déplacement supplémentaires quand elles sont dans votre territoire (rendus obsolète par la Dynamite)"
		Polish:"Każda lądowa jednostka wroga musi zużyć dodatkowy 1 punkt ruchu by wejść na twoje terytorium (przestarzały po odkryciu dynamitu)"
		Russian:"Вражеские наземные юниты должны тратить дополнительное очко передвижения на вашей территории (устаревает при открытии Динамита)"
	}
	
	"Workshop":{	
		Italian:"Bottega"
		Russian:"Мастерская"
		French:"Atelier"
		Romanian:"Atelier"
		Spanish:"Taller"
		Simplified_Chinese:"工坊"
		Portuguese:"Oficina"
		German:"Werkstatt"
		Polish:"Warsztat"
	}

	/*
	"Longhouse":{	//Irochese unique
		Italian:"Casa Lunga"
		French:"Longère"
		Polish:"Długi dom"
	}
	
	"+1 Production from each worked Forest tile":{	
		Italian:"+1 Produzione da ogni casella di Foresta sfruttata dalla città"
		French:"+1 production pour chaque cases de forêt exploitées par la ville."
		Polish:"+1 do produkcji za każde pracujące pole lasu"
	}
	*/

	"Forge":{	
		Italian:"Fucina"
		Russian:"Кузница"
		French:"Forge"
		Romanian:"Forjă"
		Spanish:"Forja"
		Simplified_Chinese:"煅造场"
		Portuguese:"Forja"
		German:"Schmiede"
		Polish:"Kuźnia"
	}
	
	"Harbor":{
		Spanish:"Puerto"
		Italian:"Porto"
		French:"Havre"
		Romanian:"Port"
		Simplified_Chinese:"港口"
		Portuguese:"Porto"
		German:"Hafen"
		Russian:"Порт"
		Polish:"Port"
	}

	"+1 production from all sea resources worked by the city":{
		Spanish:"+1 de produccion a todos los recursos acuaticos trabajados por la ciudad"
		Italian:"+1 Produzione per ogni risorsa marittima sfruttata"
		French:"+1 de production pour toutes les ressources maritimes exploitées par la ville"
		Romanian:"+1 producție din toate resursele maritime prelucrate de oraș"
		Simplified_Chinese:"所在城市每个海洋资源+1产能"
		Portuguese:"1+ de produção de todos os recursos marítimos trabalhados pelo cidade"
		German:"+1 Produktion von allen Meer Ressourcen die von dieser Stadt bewirtschaftet werden"
		Polish:"+1 do produkcji za każdy wydobywany surowiec morski"
		Russian:"+1 Производство от всех обрабатываемых городом морских клеток"
	}

	"Connects trade routes over water":{
		Spanish:"Conecta rutas de comercio por el agua"
		Italian:"Consente le rotte commerciali marittime"
		French:"Connecter des routes commerciales maritimes"
		Romanian:"Leagă rute comerciale pe apă"
		Simplified_Chinese:"连接水上贸易路线"
		Portuguese:"Conecta rotas comerciais pela água"
		German:"Verbindet Handelsrouten über Wasser"
		Polish:"Tworzy wodne szlaki handlowe"
		Russian:"Создаёт водные торговые пути"
	}
	
	"University":{	
		Italian:"Università"
		Russian:"Университет"
		French:"Université"
		Romanian:"Universitate"
		Spanish:"Universidad"
		Simplified_Chinese:"大学"
		Portuguese:"Universidade"
		German:"Universität"
		Polish:"Uniwersytet"
	}

	"Jungles provide +2 science":{
		Italian:"+2 Scienza dalle Giungle"
		Russian:"Джунгли обеспечивают +2 науки"
		French:"Jungles fournissent +2 science"
		Romanian:"Junglele oferă +2 știință"
		German:"Dschungel produziert +2 Wissenschaft"
		Dutch:"Oerwouden leveren +2 Wetenschap"
		Spanish:"Las selvas proporcionan +2 ciencia"
		Simplified_Chinese:"丛林+2科研"
		Portuguese:"Selvas proporcionam +2 ciência"
		Polish:"+2 nauki z pól dżungli"
	}

	/*
	"Wat":{	//Siamese unique
		Italian:"Wat"
		Polish:"Wat"
		//same in French
	}
	*/
	
	"Oxford University":{	
		Italian:"Università di Oxford"
		Russian:"Оксфордский университет"
		French:"L'université d'Oxford"
		Romanian:"Universitatea Oxford"
		Spanish:"Universidad de Oxford"
		Simplified_Chinese:"牛津大学"
		Portuguese:"Universidade de Oxford"
		German:"Oxford Universität"
		Polish:"Uniwersytet Oksfordzki"
	}

	"Castle":{	
		Italian:"Castello"
		Russian:"Замок"
		French:"Château"
		Romanian:"Castel"
		Spanish:"Castillo"
		Simplified_Chinese:"城堡"
		Portuguese:"Castelo"
		German:"Burg"
		Polish:"Zamek"
	}

	"Mughal Fort":{	//Indian unique
		Italian:"Forte Mughal"
		French:"Fort Monghol"
		Polish:"Fort Mogołów"
		Simplified_Chinese:"莫卧儿城塞"
		Russian:"Красный Форт"
	}
	
	"Alhambra":{
		Italian:"Alhambra"
		German:"Alhambra"
		French:"Alhambra"
		Simplified_Chinese:"阿尔罕布拉宫"
		Polish:"Alhambra"
		Russian:"Альгамбра"
	}

	"All newly-trained melee, mounted, and armored units in this city receive the Drill I promotion":{
		Italian:"Ogni unità da mischia, a cavallo e corazzata appena reclutata nella città riceve la promozione Addestramento I"
		German:"Alle neuen Nahkampf-, berittenen und gepanzerten Einheiten in dieser Stadt erhalten eine Drill I Beförderung"
		French:"Toutes les unités terrestres, montées, et renforcées produites dans cette ville recoivent la promotion Percé I" //not sure about the name of the promotion
		Simplified_Chinese:"所在城市新组建的近战、骑乘和装甲单位获得“操练I级”晋升"
		Polish:"Każdy nowo wyszkolona w tym mieście jednostka walcząca w zwarciu otrzymuje umiejętność Musztra I"
		Russian:"Производимые в данном городе юниты конные, бронированные, а также ближнего боя получают повышение Муштра I"
	}
	
	"Angkor Wat":{	
		Italian:"Angkor Wat"
		Russian:"Ангкор-Ват"
		French:"Angkor Wat"
		Romanian:"Angkor Wat"
		Spanish:"Angkor Wat"
		Simplified_Chinese:"吴哥窟"
		Portuguese:"Angkor Wat"
		German:"Angkor Wat"
		Polish:"Angkor Wat"
	}

	"Cost of acquiring new tiles reduced by 25%":{
		Italian:"-25% costo per l'acquisto di nuove celle"
		Russian:"Сокращает стоимость приобретения новых клеток на 25%"
		French:"Coût d'acquisition de nouvelles tuiles réduit de 25%"
		Romanian:"Costul de achiziționare a celulelor noi redus cu 25%"
		German:"Kosten um neue Felder zu kaufen ist um 25% verringert"
		Dutch:"Kosten voor het kopen van nieuwe velden verlaagt met 25%"
		Spanish:"El coste de adquirir nuevas casillas se reduce 25%"
		Simplified_Chinese:"购买新地块花费降低25%"
		Portuguese:"Custa de comprar novos terrenos reduzido em 25%"
		Polish:"Koszt zakupu nowych pól obniżony o 25%"
	}
	
	"Porcelain Tower":{	
		Italian:"Torre di Porcellana"
		Russian:"Фарфоровая башня"
		French:"Tour de Porcelaine"
		Romanian:"Turnul de Porțelan"
		Spanish:"Torre de Porcelana"
		Simplified_Chinese:"大报恩寺塔"
		Portuguese:"Torre de Porcelana"
		German:"Porzellan Turm"
		Polish:"Porcelanowa wieża"
	}

	"Free great scientist appears":{
		Spanish:"Aparece una Gran Científico gratis"
		Italian:"Appare un Grande Scienziato"
		French:"Un scientifique illustre gratuit apparaît"
		Romanian:"Apare un mare om de știință gratuit"
		Simplified_Chinese:"免费的大科学家出现"
		Portuguese:"Aparece um Grande Cientista grátis"
		German:"Ein kostenloser Großer Wissenschaftler erscheint"
		Polish:"Pojawia się darmowy Wielki Naukowiec"
		Russian:"Появляется бесплатный Великий Учёный"
	}
	
	"Ironworks":{	
		Italian:"Ferriera"
		Russian:"Металлургический завод"
		French:"Atelier métallurgique"
		Romanian:"Fierărie"
		Spanish:"Herrería"
		Simplified_Chinese:"大铁厂"
		Portuguese:"Siderurgia"
		German:"Eisenhüttenwerk"
		Polish:"Huta"
	}

	"Armory":{	
		Italian:"Armeria"
		Russian:"Оружейная"
		French:"Arsenal"
		Romanian:"Depozit de arme"
		Spanish:"Armería"
		Simplified_Chinese:"军械所"
		Portuguese:"Arsenal"
		German:"Waffenkammer"
		Polish:"Zbrojownia"
	}

	"Observatory":{	
		Italian:"Osservatorio"
		Russian:"Обсерватория"
		French:"Observatoire"
		Romanian:"Observator"
		Spanish:"Observatorio"
		Simplified_Chinese:"天文台"
		Portuguese:"Observatório"
		German:"Observatorium"
		Polish:"Obserwatorium"
	}

	"Opera House":{	
		Italian:"Teatro dell'opera"
		Russian:"Оперный театр"
		French:"Opéra"
		Romanian:"Operă"
		Spanish:"Teatro de la Ópera"
		Simplified_Chinese:"歌剧院"
		Portuguese:"Casa de Ópera"
		German:"Opernhaus"
		Polish:"Opera"
	}
	
	"Sistine Chapel":{	
		Italian:"Cappella Sistina"
		Russian:"Сикстинская капелла"
		French:"Chapelle Sixtine"
		Romanian:"Capela Sixtină"
		Spanish:"Capilla Sixtina"
		Simplified_Chinese:"西斯廷教堂"
		Portuguese:" Capela Sistina"
		German:"Sistinische Kapelle"
		Polish:"Kaplica Sykstyńska"
	}

	"Culture in all cities increased by 25%":{
		Italian:"+25% cultura in ogni città"
		Russian:"Увеличивает прирост культуры на 25% во всех городах"
		French:"La culture dans toutes les villes a augmenté de 25%"
		Romanian:"Cultura în toate orașele crescută cu 25%"
		German:"Kultur wird in allen Städten um 25% erhöht"
		Dutch:"Cultuur word in alle steden verhoogd met 25%"
		Spanish:"Cultura en todas las ciudades incrementada 25%"
		Simplified_Chinese:"所有城市的文化产出+25%"
		Portuguese:"Cultura em todas as cidades incrementada em 25%"
		Polish:"Kultura we wszystkich miastach wzrasta o 25%"
	}
	
	"Bank":{	
		Italian:"Banca"
		Russian:"Банк"
		French:"Banque"
		Romanian:"Bancă"
		Spanish:"Banco"
		Simplified_Chinese:"银行"
		Portuguese:"Banco"
		German:"Bank"
		Polish:"Bank"
	}
	
	"Hanse":{	//German unique
		Italian:"Hansa" //Same as in Italian
		Simplified_Chinese:"汉萨会馆"
		French:"Hanse" //same in French
		Polish:"Hanza"
		Russian:"Ганзея" 
	}

	"+5% Production for every Trade Route with a City-State in the empire":{
		Italian:"+5% Produzione per ogni Rotta Commerciale con una Città-Stato nell'impero"
		French:"+5% de production pour chaque routes commerciales connectées à une Cité état"
		Polish:"+5% do produkcji za każdy szlak handlowy z państwem-miastem"
<<<<<<< HEAD
		Simplified_Chinese:"每条通往城邦的贸易路线+5%产能"
=======
		Russian:"+5% Производство за каждый торговый маршрут с городом-государством"
>>>>>>> 60b031ad
	}

	/*
	"Satrap's Court":{	//Persian unique
		Italian:"Corte del Satrapo"
		French:"Cour de Satrape"
		Polish:"Dwór satrapy"
	}
	*/

	"Forbidden Palace":{	
		Italian:"Palazzo Proibito"
		Russian:"Запретный дворец"
		French:"Cité Interdite"
		Romanian:"Palatul interzis"
		Spanish:"Palacio Prohibido"
		Simplified_Chinese:"紫禁城"
		Portuguese:"Palácio Proibido"
		German:"Verbotener Palast"
		Polish:"Zakazane miasto"
	}

	"Unhappiness from population decreased by 10%":{
		Italian:"-10% infelicità dalla popolazione"
		Russian:"Снижает недовольство от населения на 10%"
		French:"Le mécontentement de la population a diminué de 10%"
		Romanian:"Nefericirea de la populație a scăzut cu 10%"
		German:"Unzufriedenheit durch Bevölkerung um 10% verringert"
		Dutch:"Ontevredenheid van het volk word met 10% verlaagd"
		Spanish:"Infelicidad de la población reducida 10%"
		Simplified_Chinese:"来自人口的不满-10%"
		Portuguese:"Infelicidade da população reduzida em 10%"
		Polish:"Niezadowolenie z populacji zmniejszone o 10%"
	}
	
	"Theatre":{	
		Italian:"Teatro"
		Russian:"Tеатр"
		French:"Théâtre"
		Romanian:"Teatru"
		Spanish:"Teatro"
		Simplified_Chinese:"剧院"
		Portuguese:"Teatro"
		German:"Theater"
		Polish:"Teatr"
	}
	
	"Leaning Tower of Pisa":{
		Italian:"Torre pendente di Pisa"
		Romanian:"Turnul din Pisa"
		Spanish:"La Torre Inclinada De Pizza"
		German:"Schiefer Turm von Pisa"
		French:"Tour de Pise"
		Simplified_Chinese:"比萨斜塔"
		Polish:"Krzywa Wieża w Pizie"
		Russian:"Пизанская башня"
	}

	"Free Great Person":{
		Italian:"Ottieni un Grande Personaggio gratuito"
		Romanian:"Persoană mare gratuită"
		Spanish:"Gran Persona gratis"
		German:"Kostenlose große Persönlichkeit"
		French:"Personnage illustre gratuit"
		Simplified_Chinese:"免费的伟人"
		Polish:"Darmowy Wielki Człowiek"
		Russian:"Бесплатный Великий человек"
	}
	
	"Choose a free great person":{
		Italian:"Scegli un Grande Personaggio gratuito"
		Simplified_Chinese:"选择1个免费的伟人"
		French:"Choisissez un personnage illustre gratuit"
		Polish:"Wybierz darmowego Wielkiego Człowieka"
		Russian:"Выбор великого человека"
	}

	"Get ":{
		Simplified_Chinese:"获得"
	}

	"Himeji Castle":{
		Italian:"Castello di Himeji"
		Simplified_Chinese:"姬路城"
		French:"Le château de Himeji"
		Polish:"Zamek Himeji"
		Russian:"Замок Химэдзи"
	}

	"+15% combat strength for units fighting in friendly territory":{
		Italian:"+15% Forza per le unità che combattono in territorio amico"
		Simplified_Chinese:"单位在境内+15%战斗力"
		French:"+15% de force de combat pour les unités combattants sur un territoire allié"
		Polish:"+15% do siły ataku jednostek walczących na przyjaznym terytorium"
		Russian:"+15% к силе атаки юнитов, сражающихся на дружественной территории"
	}
	
	"Taj Mahal":{	
		Italian:"Taj Mahal" //same in Italian
		Russian:"Тадж-Махал"
		French:"Taj Mahal"
		Romanian:"Taj Mahal"
		Spanish:"Taj Mahal"
		Simplified_Chinese:"泰姬陵"
		Portuguese:"Taj Mahal" // somethimes h has no sound in the portuguese language (brazilian variation [altough i am not sure about other variations]) and others it has the sound of h (weak sound)
					   // so that is why i would double check it later to see if Taj Mahal is correctly written in portuguese
		German:"Taj Mahal"
		Polish:"Tadź Mahal"
	}
	
	"Empire enters golden age":{
		Italian:"L'impero entra nell'Età dell'Oro"
		Russian:"Империя вступает в золотой век"
		French:"L'Empire entre dans un âge d'or"
		Romanian:"Imperiul intră în epoca de aur"
		German:"Es beginnt ein Goldenes Zeitalter"
		Dutch:"Het rijk betreed een gouden eeuw"
		Spanish:"El imperio comienza una Edad Dorada"
		Simplified_Chinese:"帝国进入黄金时代"
		Portuguese:"Império entra idade dourada"
		Polish:"Imperium wkroczyło w złotą erę"
	}
	
	"Windmill":{	
		Italian:"Mulino a vento"
		Russian:"Ветряная мельница"
		French:"Moulin à vent"
		Romanian:"Moară de vant"
		Spanish:"Molino de viento"
		Simplified_Chinese:"风车"
		Portuguese:"Moinho de vento"
		German:"Windmühle"
		Polish:"Wiatrak"
	}
	
	"Must not be on hill":{
		Italian:"Non deve trovarsi su Collina"
		French:"Doit être sur une colline"
		Polish:"Nie może być na wzgórzu"
		Russian:"Не может быть построено на холме"
		Simplified_Chinese:"城市不能位于山脉"
	}

	"Museum":{	
		Italian:"Museo"
		Russian:"Музей"
		French:"Musée"
		Romanian:"Muzeu"
		Spanish:"Museo"
		Simplified_Chinese:"博物馆"
		Portuguese:"Museu"
		Polish:"Muzeum"
		//same in German
	}

	"Hermitage":{	
		Italian:"Hermitage"
		Russian:"Эрмитаж"
		French:"Ermitage"
		Romanian:"Schit"
		Spanish:"Ermita"
		Simplified_Chinese:"冬宫"
		Portuguese:"Eremitério"
		German:"Eremitage"
		Polish:"Ermitaż"
	}
	
	"The Louvre":{	
		Italian:"Il Louvre"
		Russian:"Лувр"
		French:"Le Louvre"
		Romanian:"Luvru"
		Spanish:"El Louvre"
		Simplified_Chinese:"卢浮宫"
		Portuguese:"O Louvre"
		German:"Der Louvre"
		Polish:"Luwr"
	}

	"Free Great Artist Appears":{
		Italian:"Appare un Grande Artista gratuito"
		Russian:"Появляется бесплатный Великий Художник"
		French:"Artiste illustre gratuit apparaît"
		Romanian:"un Artist Mare gratuit apare"
		Dutch:"Een gratis geweldige artiest verschijnt"
		Spanish:"Aparece un Gran Artista gratis"
		Simplified_Chinese:"免费的大艺术家出现"
		Portuguese:"Aparece um Grande Artista grátis"
		German:"Kostenloser Großer Künstler erscheint"
		Polish:"Pojawił się darmowy Wielki Artysta"
	}
	
	"Seaport":{
		Spanish:"Astillero"
		Italian:"Cantiere navale"
		French:"Port"
		Romanian:"Port maritim"
		Simplified_Chinese:"海运码头"
		Portuguese:"Port"
		German:"Seehafen"
		Polish:"Port morski"
		Russian:"Морской порт"
	}

	"+1 production and gold from all sea resources worked by the city":{
		Spanish:"+1 de produccion y oro por todos los recursos acuaticos trabajados por la ciudad"
		Italian:"+1 Produzione e Oro da ogni risorsa marittima sfruttata dalla città"
		French:"+1 de production et d'or pour toutes les ressources maritimes exploitées par la ville"
		Romanian:"+1 producție și aur din toate resursele maritime prelucrate de oraș"
		Simplified_Chinese:"所在城市每个海洋资源+1产能和金钱"
		Portuguese:"'+1 de produção e ouro de todos os recursos navais trabalhados pela cidade"
		German:"+1 Produktion und Gold von allen Meeresressourcen die von der Stadt bewirtschaftet werden"
		Polish:"+1 do produkcji i złota ze wszystkich surowców morskich wydobywanych w mieście"
		Russian:"+1 Производство и Золото от всех обрабатываемых морских клеток вокруг города"
	}

	"+15% production of naval units":{
		Spanish:"+15% A la produccion de unidades navales"
		Italian:"+15% Produzione per le unità marittime"
		French:"+15% à la production d'unités maritimes"
		Romanian:"+15% producție de unități navale"
		Simplified_Chinese:"组建海上单位时+15%产能积累"
		Portuguese:"15% na produção de unidades marítimas"
		German:"+15% Produktion für Marineeinheiten"
		Polish:"+15% do produkcji jednostek marynarki"
		Russian:"+15% Производство при постройке кораблей"
	}
	
	"Public School":{	
		Italian:"Scuola pubblica"
		Russian:"Школа"
		French:"École publique"
		Romanian:"Școală publică"
		Spanish:"Escuela pública"
		Simplified_Chinese:"公立学校"
		Portuguese:"Escola Pública"
		German:"Öffentliche Schule"
		Polish:"Szkoła powszechna"
	}
	
	"Hospital":{	
		Italian:"Ospedale"
		Russian:"Больница"
		French:"Hôpital"
		Romanian:"Spital"
		Spanish:"Hospital"
		Simplified_Chinese:"医院"
		Portuguese:"Hospital"
		German:"Krankenhaus"
		Polish:"Szpital"
	}

	"25% of food is carried over after a new citizen is born":{
		Italian:"Il 25% del cibo viene immagazzinato dopo la nascita di un nuovo cittadino"
		Russian:"25% продовольствия сохраняется после рождения нового гражданина"
		French:"25% de la nourriture est préservée après la naissance d'un nouveau citoyen"
		Romanian:"25% din hrană este păstrată după ce se naște un nou cetățean"
		German:"25% vom Essensvorrat wird behalten, wenn ein neuer Bewohner geboren wird"
		Dutch:"25% van het voedsel word overgedragen na de geboorte van een nieuwe burger"
		Spanish:"25% de comida es arrastrada cada vez que nace un nuevo habitante"
		Simplified_Chinese:"城市增加新的市民后保留25%食物储备以加速成长"
		Portuguese:"25% da comida é mantida depois de um novo cidadão nascer"
		Polish:"25% więcej żywności po pojawieniu się nowego obywatela" 
	}
	
	"Factory":{	
		Italian:"Fabbrica"
		Russian:"Завод"
		French:"Usine"
		Romanian:"Uzină"
		Spanish:"Fábrica"
		Simplified_Chinese:"工厂"
		Portuguese:"Fábrica"
		German:"Fabrik"
		Polish:"Fabryka"
	}

	"Stock Exchange":{	
		Italian:"Borsa valori"
		Russian:"Фондовая биржа"
		French:"Bourse"
		Romanian:"Bursa de Valori"
		Spanish:"Bolsa de valores"
		Simplified_Chinese:"证券交易所"
		Portuguese:"Bolsa de valores"
		German:"Börse"
		Polish:"Giełda"
	}

    	"Big Ben":{	
		Italian:"Big Ben"
		Simplified_Chinese:"大本钟"
		French:"Big Ben"
		Polish:"Big Ben"
		Russian:"Биг Бен"
	}

	"-15% to purchasing items in cities":{
		Italian:"-15% costi in Oro per l'acquisto di unità ed edifici nelle Città"
		Simplified_Chinese:"所有城市购买建造项目所需的金钱花费-15%"
		French:"-15% d'or pour les achats dans les villes"
		Polish:"-15% ceny budynków i jednostek kupowanych w złocie"
		Russian:"-15% к стоимости покупки в городах"
	}

	"Cristo Redentor":{
		Italian:"Cristo Redentor" //Same in Italian
		Russian:"Статуя Христа-Искупителя"
		French:"Christ rédempteur"
		Romanian:"Cristo Redentor"
		Spanish:"Cristo Redentor"
		Simplified_Chinese:"救世基督像"
		Portuguese:"Cristo Redentor"
		//same in German
		Polish:"Statua Chrystusa Zbawiciela"
	}

	"Culture cost of adopting new Policies reduced by 10%":{
		Italian:"-10% costo in Cultura per ogni nuova politica"
		Russian:"Колличество культуры для принятия новых общественных институтов -10%"
		French:"Coût culturel de l'adoption de nouvelles Doctrines réduit de 10%"
		Romanian:"Costul în cultură de adoptare a noilor politici a scăzut cu 10%"
		German:"Neue Sozialpolitiken erfordern 10% weniger Kultur"
		Dutch:"Aanschaffingskosten nieuwe sociaal beleiden verlaagd met 10%"
		Spanish:"Coste de cultura para adoptar nuevas políticas se reduce 10%"
		Simplified_Chinese:"推行新的社会政策所需的文化点数-10%"
		Portuguese:"Custo cultural de adotar novas políticas reduzido em 10%"
		Polish:"Koszt wdrożenia nowych ustrojów społecznych zmniejszony o 10%"
	}
	
	"Kremlin":{
		Italian:"Cremlino"
		French:"Kremlin"
		German:"Kreml"
		Spanish:"Kremlin"
		Russian:"Кремль"
		Simplified_Chinese:"克里姆林宫"
		Polish:"Kreml"
	}

	"Defensive buildings in all cities are 25% more effective":{
		Italian:"+25% efficacia delle strutture difensive in tutte le città"
		Simplified_Chinese:"所有城市防御建筑建造速度+25%"
		French:"Les batiments de défense sont 25% plus efficace dans toutes les villes"
		Polski:"+25% skuteczności budowli obronnych w miastach"
		Russian:"Защитные сооружения во всех городах на 25% эффективнее"
	}
	
	"Neuschwanstein":{
		Italian:"Castello di Neuschwanstein"
		Simplified_Chinese:"新天鹅堡"
		French:"Château de Neuschwanstein"
		Polish:"Neuschwanstein"
		Russian:"Замок Нойшванштайн"
	}

	"+1 happiness, +2 culture and +3 gold from every Castle":{
		Italian:"+1 Felicità, +2 Cultura e +3 Oro per ogni Castello posseduto"
		Simplified_Chinese:"每一座城堡+3金钱、+2文化和+1快乐"
		French:"+1 bonheur, +2 culture et +3 or produits par tous les châteaux"
		Polish:"+1 do zadowolenia, +2 do kultury i +3 do złota z każdego zamku"
		Russian:"+1 Счастье, +2 Культура и +3 Золото от каждого замка"
	}
	
	"Military Academy":{	
		Italian:"Accademia militare"
		Russian:"Военная академия"
		French:"Académie militaire"
		Romanian:"Academie militară"
		Spanish:"Academia militar"
		Simplified_Chinese:"军事学院"
		Portuguese:"Academia militar"
		German:"Militärakademie"
		Polish:"Akademia wojskowa"
	}

	"Broadcast Tower":{	
		Italian:"Ripetitore"
		Russian:"Широковещательная башня"
		French:"Tour de diffusion"
		Romanian:"Turn radio"
		Spanish:"Torre de emisión"
		Simplified_Chinese:"广播塔"
		Portuguese:"Torre de Transmissão"
		German:"Fernmeldeturm"
		Polish:"Wieża transmisyjna"
	}
	
	"Eiffel Tower":{	
		Italian:"Torre Eiffel"
		Russian:"Эйфелева башня"
		French:"La Tour Eiffel"
		Romanian:"Turnul Eiffel"
		Spanish:"Torre Eiffel"
		Simplified_Chinese:"艾菲尔铁塔"
		Portuguese:"Torre Eiffel"
		German:"Eiffel-Turm"
		Polish:"Wieża Eiffla"
	}

	"Provides 1 happiness per social policy":{
		Italian:"+1 Felicità per ogni politica sociale"
		Russian:"Обеспечивает 1 счастье за каждый общественный институт"
		French:"Fournit 1 de bonheur par Doctrines"
		Romanian:"Oferă 1 fericire per politică socială"
		German:"Gibt +1 Zufriedenheit pro Sozialgrundsatz"
		Dutch:"Levert 1 tevredenheid op per sociaal beleid"
		Spanish:"Otorga 1 felicidad por cada política social"
		Simplified_Chinese:"每项已推行的社会政策+1快乐"
		Portuguese:"Provem 1 felicade por política social"
		Polish:"+1 do zadowolenia z każdego ustroju społecznego"
	}
	
	"Statue of Liberty":{
		Italian:"Statua della Libertà"
		German:"Freiheitsstatue"
		French:"Statue de la Liberté"
		Simplified_Chinese:"自由女神像"
		Polish:"Statua wolności"
		Russian:"Статуя Свободы"
	}

	"+1 Production from specialists":{
		Italian:"+1 Produzione dagli Specialisti"
		German:"+1 Produktion von Spezialisten"
		French:"+1 Production par spécialiste"
		Simplified_Chinese:"每个专业人员+1产能"
		Polish:"+1 do produkcji ze specjalistów"
		Russian:"+1 Производство от специалистов"
	}
	
	"Medical Lab":{	
		Italian:"Laboratorio medico"
		Russian:"Медицинская лаборатория"
		French:"Laboratoire médical"
		Romanian:"Laborator medical"
		Spanish:"Laboratorio médico"
		Simplified_Chinese:"医学实验室"
		Portuguese:"Laboratório médico"
		German:"Medizinisches Labor"
		Polish:"Laboratorium medyczne"
	}

	"Research Lab":{	
		Italian:"Laboratorio di ricerca"
		Russian:"Исследовательская лаборатория"
		French:"Laboratoire de recherche"
		Romanian:"Laborator de cercetare"
		Spanish:"Laboratorio de investigación"
		Simplified_Chinese:"研发实验室"
		Portuguese:"Laboratório de investigação"
		German:"Forschungslabor"
		Polish:"Ośrodek badawczy"
	}

	"Hydro Plant":{	
		Italian:"Centrale idroelettrica"
		Russian:"ГЭС"
		French:"Centrale hydroélectrique"
		Romanian:"Hidrocentrală"
		Spanish:"Central hidroeléctrica"
		Simplified_Chinese:"水电站"
		Portuguese:"Central hidroelétrica"
		German:"Wasserkraftwerk"
		Polish:"Elektrownia wodna"
	}

	"Stadium":{	
		Italian:"Stadio"
		Russian:"Стадион"
		French:"Stade"
		Romanian:"Stadion"
		Spanish:"Estadio"
		Simplified_Chinese:"体育场"
		Portuguese:"Estadio"
		German:"Stadion"
		Polish:"Stadion"
	}
	
	"Solar Plant":{	
		Italian:"Centrale ad energia solare"
		Russian:"Солнечные электростанции"
		French:"Centrale solaire"
		Romanian:"Centrală solară"
		Spanish:"Planta Solar"
		Simplified_Chinese:"太阳能电站"
		Portuguese:"Planta Solar"
		German:"Solarkraftwerk"
		Polish:"Elektrownia słoneczna"
	}

	"Must be next to desert":{
		Italian:"Deve rasentare Deserto"
		Russian:"Должно быть построено рядом с пустыней"
		French:"Doit être à côté d'un désert"
		Romanian:"Trebuie să fie lângă deșert"
		German:"Muss an eine Wüste grenzen"
		Dutch:"Moet aan een woestijn grenzen"
		Spanish:"Debe estar próximo a un desierto"
		Simplified_Chinese:"城市必须紧邻沙漠"
		Portuguese:"Nescessário que esteja proximo ao deserto"
		Polish:"Musi być obok pustyni"
	}

	"Must be next to mountain":{
		Italian:"Deve rasentare Montagna"
		Simplified_Chinese:"城市必须紧邻山脉"
		French:"Doit être à côté d'une montagne"
		Polish:"Musi być przy górze"
		Russian:"Должно быть построено рядом с горой"
	}

	"Sydney Opera House":{
		Spanish:"Casa De La Opera De Sidney"
		Italian:"Teatro dell'Opera di Sidney"
		French:"Opéra de Sydney"
		Romanian:"Opera din Sydney"
		Simplified_Chinese:"悉尼歌剧院"
		Portuguese:"Ópera de Sydney"
		German:"Opernhaus Sydney"
		Polish:"Opera w Sydney"
		Russian:"Сиднейский Оперный театр"
	}

	/*
	"CN Tower":{
		Italian:"CN Tower" //same in Italian
		//same in German
		French:"Tour du CN"
		Spanish:"Torre CN"
		Simplified_Chinese:"西恩塔"
		Polish:"Wieża CN"
	}
	*/

	"+1 population in each city":{
		Italian:"+1 Popolazione in ogni città"
		German:"+1 Einwohner in jeder Stadt"
		French:"+1 population dans chaque villes"
		Simplified_Chinese:"每座城市+1人口"
		Polish:"+1 do populacji w każdym mieście"
		Russian:"+1 к населению в каждом городе"
	}

	"+1 happiness in each city":{
		Italian:"+1 Felicità in ogni città"
		German:"+1 Zufriedenheit in jeder Stadt"
		French:"+1 bonheur dans chaque villes"
		Simplified_Chinese:"每座城市+1快乐"
		Polish:"+1 do zadowolenia w każdym mieście"
		Russian:"+1 Счастье в каждом городе"
	}
	
	"Pentagon":{
		Italian:"Pentagono"
		French:"Pentagone"
		//same in German
		Simplified_Chinese:"五角大楼"
		Polish:"Pentagon"
		Russian:"Пентагон"
	}

	"Gold cost of upgrading military units reduced by 33%":{
		Spanish:"El coste de mejorar unidades con oro se reduce un 33%"
		Italian:"-33% costi in Oro per aggiornare un'unità militare"
		Romanian:"Costurile în aur pentru dezvoltarea unităților militare reduse cu 33%"
		Simplified_Chinese:"升级军事单位所需的金钱-33%"
		Portuguese:"-33% custo de ouro para unidades militares"
		Russian:"Стоимость улучшения юнита снижается на 33%"
		German:"Goldkosten für die Verbesserung von Militäreinheiten ist um 33% reduziert"
		French:"Le coût en or de l'amélioration des unités militaires est réduit de 33%"
		Polish:"Koszt ulepszenia jednostki bojowej zmniejszony o 33%"
	}
	
	"Apollo Program":{	
		Italian:"Programma Apollo"
		Russian:"Программа Аполлон"
		French:"Programme Apollo"
		Romanian:"Programul Apollo"
		Simplified_Chinese:"阿波罗计划"
		Spanish:"Programa Apollo"
		German:"Apollo Programm"
		Polish:"Program Apollo"
	}

	"Enables construction of Spaceship parts":{
		Italian:"Consente la costruzione di parti dell'astronave"
		Russian:"Разрешает строительство частей космического корабля"
		French:"Permet la construction des pièces du Vaisseau Spatial"
		Romanian:"Permite construcția de piese pentru nave spațiale"
		German:"Erlaubt die Produktion von Raumschiffteilen"
		Dutch:"Ontgrendelt productie van ruimteschip onderdelen"
		Spanish:"Habilita la construcción de partes de Nave Espacial"
		Simplified_Chinese:"允许建造太空飞船的部件"
		Portuguese:"Habilita a construção de partes da nave espacial"
		Polish:"Pozwala na konstrukcję części statku kosmicznego"
	}
	
	"Nuclear Plant":{	
		Italian:"Centrale nucleare"
		Russian:"АЭС"
		French:"Centrale nucléaire"
		Romanian:"Centrală nucleară"
		Spanish:"Central nuclear"
		Simplified_Chinese:"核电站"
		Portuguese:"Planta Nuclear"
		German:"Atomkraftwerk"
		Polish:"Elektrownia atomowa"
	}
	
	"Spaceship Factory":{	
		Italian:"Fabbrica di astronavi"
		Russian:"Завод космических кораблей"
		French:"Chantier spatial"
		Romanian:"Fabrică de nave spațiale"
		Spanish:"Fábrica de Nave Espacial"
		Simplified_Chinese:"太空船工厂"
		Portuguese:"Fábrica de Naves Espaciais"
		German:"Raumschiff-Fabrik"
		Polish:"Fabryka statków kosmicznych"
	}
    
	"Increases production of spaceship parts by 50%":{
		Italian:"+50% produzione per le parti dell'astronave"
		Russian:"Ускоряет производство частей космического корабля на 50%"
		French:"Augmente la production de pièces de Vaisseau Spatial de 50%"
		Romanian:"Crește producția de piese pentru nave spațiale cu 50%"
		German:"Erhöht die Produktion von Raumschiffteilen um 50%"
		Dutch:"Verhoogd de productiesnelheid van ruimteschips onderdelen met 50%"
		Spanish:"Incrementa la producción de partes de Nave Espacial 50%"
		Simplified_Chinese:"建造太空船部件时+50%产能"
		Portuguese:"Torna a construção de partes de nave em 50%"
		Polish:"Zwiększa produkcję części statku kosmicznego o 50%"
	}
	
	"Spaceship part":{
		Italian:"Parte dell'astronave"
		Russian:"Часть космического корабля"
		French:"Pièce de Vaisseau Spatial"
		Romanian:"piesă de nave spațiale"
		German:"Raumschiffteil"
		Dutch:"Ruimteschip onderdeel"
		Spanish:"Parte de Nave Espacial"
		Simplified_Chinese:"太空船的部件"
		Portuguese:"Parte de Nave Espacial"
		Polish:"Część statku kosmicznego"
	}
	
	"Hubble Space Telescope":{
		Italian:"Telescopio spaziale Hubble"
		German:"Hubble Weltraumteleskop"
		French:"Téléscope de Hubble"
		Simplified_Chinese:"哈勃太空望远镜"
		Polish:"Teleskop Hubble'a"
		Russian:"Телескоп Хаббл"
	}

	"2 free great scientists appear":{
		Italian:"Appaiono 2 grandi scenziati gratuiti"
		German:"2 kostenlose Große Wissenschaftler erscheinen"
		French:"2 scientifiques illustres apparaissent"
		Simplified_Chinese:"2个免费的大科学家出现"
		Polish:"Pojawiają się 2 darmowi Wielcy Naukowcy"
		Russian:"Появляется 2 бесплатных Великих учёных"
	}

	"Increases production of spaceship parts by 25%":{
		Italian:"+25% Produzione per le parti dell'astronave"
		German:"Erhöht die Produktion von Raumschiffteilen um 25%"
		French:"Améliore la production de pièces de vaisseau spatial de 25%"
		Simplified_Chinese:"建造太空船部件时+25%产能"
		Polish:"Zwiększa produkcję części statku kosmicznego o 25%"
		Russian:"+25% Производство при постройке частей космического корабля"
	}
	
	"SS Booster":{	//no translation that I know of
		Italian:"Propulsore dell'astronave"
		Spanish:"Potenciador (Nave espacial)"
		French:"Propulseur (Vaisseau Spatial)" // official translate is "Fusée de lancement"
		Romanian:"Propulsor pentru nave spațiale"
		Simplified_Chinese:"飞船助推器"
		Portuguese:"Propulsor de Nave Espacial"
		German:"Raumschiff Booster"
		Polish:"Dopalacz SK"
		Russian:"Ускоритель КК"
	}

	"SS Cockpit":{	//no translation that I know of
		Italian:"Abitacolo dell'astronave"
		Spanish:"Cabina (Nave espacial)"
		French:"Cabine (Vaisseau Spatial)"
		Romanian:"Cabină pentru nave spațiale"
		Simplified_Chinese:"飞船驾驶舱"
		Portuguese:"Cabine de Nave Espacial"
		German:"Raumschiff Cockpit"
		Polish:"Kokpit SK"
		Russian:"Кокпит КК"
	}

	"SS Engine":{	//no translation that I know of
		Italian:"Motore dell'astronave"
		Spanish:"Motor (Nave espacial)"
		French:"Moteur (Vaisseau Spatial)"
		Romanian:"Motor pentru nave spațiale"
		Simplified_Chinese:"飞船发动机"
		Portuguese:"Propulsor principal de Nave Espacial"
		German:"Raumschiff Triebwerke"
		Polish:"Silnik SK"
		Russian:"Двигатель КК"
	}

	"SS Stasis Chamber":{	//no translation that I know of
		Italian:"Camera di stasi dell'astronave"
		Spanish:"Cámara de estasis (Nave espacial)"
		French:"Module de biostase (Vaisseau Spatial)"
		Romanian:"Cameră de biostază pentru nave spațiale"
		Simplified_Chinese:"飞船休眠舱"
		Portuguese:"Câmara  de biostase de Nave Espacial"
		German:"Raumschiff Stase-Kammer"
		Polish:"Komora statyczna SK"
		Russian:"Стазис-капусла КК"
	}
	
	
	// UI notifications of building info/conditions
	
	
	"Requires [buildingName] to be built in the city":{
		Italian:"Richiede la costruzione di [buildingName] nella città"
		French:"Requiert la construction de [buildingName] dans la ville"
		Simplified_Chinese:"需要城市建有[buildingName]"
		Portuguese:"Requer [buildingName] para ser construido na cidade"
		Polish:"[buildingName] musi być wzniesiony w mieście"
		Russian:"Требует постройки [buildingName] в городе"
	}

	"Requires [buildingName] to be built in all cities":{
		Italian:"Richiede la costruzione di [buildingName] in tutte le città"
		French:"Requiert la construction de [buildingName] dans toutes les villes"
		Simplified_Chinese:"需要所有城市建有[buildingName]"
		Portuguese:"Requer [buildingName] para ser construido em todas as cidades"
		Polish:"[buildingName] musi znajdować się we wszystkich miastach"
		Russian:"Требует постройки [buildingName] во всех городах"
	}

	"Provides a free [buildingName] in the city":{
		Italian:"Dona l'edificio gratuito [buildingName] nella città"
		French:"Construit un(e) [buildingName] gratuit(e) dans la ville"
		Simplified_Chinese:"城市获得一座免费的建筑：[buildingName]"
		Portuguese:"Provê um(a) [buildingName] grátis na cidade"
		Polish:"Zapewnia darmowy budynek [buildingName] w mieście"
		Russian:"Даёт бесплатный [buildingName] в городе"
	}

	"Requires worked [resource] near city":{
		Italian:"Richiede che la città sfrutti [resource]"
		French:"Nécessite l'exploitation de [resource] près de la ville"
		Simplified_Chinese:"需要城市附近有已开发的资源：[resource]"
		Portuguese:"Requer [resource] trabalhado perto da cidade"
		Polish:"Wymaga w mieście surowca [resource]"
		Russian:"Требует добычи [resource] в городе"
	}

	"Wonder is being built elsewhere":{
		Italian:"Meraviglia in costruzione altrove"
		Simplified_Chinese:"正在其他城市建造该奇观"
        	French:"Cette merveille est déjà en construction ailleurs"
		Portuguese:"A maravilha está sendo construida em uma cidade estrangeira"
		Polish:"Cud jest już budowany gdzie indziej"
		Russian:"Чудо света строится где-то ещё"
	}

	"Requires a [buildingName] in all cities":{
		Italian:"Richiede [buildingName] in tutte le città"
		Simplified_Chinese:"需要所有城市建有[buildingName]"
		French:"Nécessite un(e) [buildingName] dans toutes les villes"
		Portuguese:"Requer um(a) [buildingName] em todas as cidades"
		Polish:"[buildingName] musi znajdować się we wszystkich miastach"
		Russian:"Требует [buildingName] во всех городах"
	}

	"Requires a [buildingName] in this city":{
		Italian:"Richiede [buildingName] nella città"
		Simplified_Chinese:"需要城市建有[buildingName]"
        	French:"Nécessite un(e) [buildingName] dans cette ville"
		Portuguese:"Requer um [buildingName] nessa cidade"
		Polish:"Wymaga budynku [buildingName] w tym mieście"
		Russian:"Требует [buildingName] в городе"
	}

	"Requires [resource]":{
		Italian:"Richiede [resource]"
		Simplified_Chinese:"需要资源：[resource]"
		French:"[resource] requis(e)"
		Portuguese:"Requer [resource]"
		Polish:"Wymaga surowca [resource]"
		Russian:"Требует [resource]"
	}

	"Required tech: [requiredTech]":{
		Italian:"Tecnologie propedeutiche: [requiredTech]"
		French:"Nécessite la technologie: [requiredTech]"
		Simplified_Chinese:"需要科技：[requiredTech]"
		Portuguese:"Requer tecnologia: [requiredTech]"
		Polish:"Wymaga odkrycia technologii [requiredTech]"
		Russian:"Требуется технология: [requiredTech]"
	}

}<|MERGE_RESOLUTION|>--- conflicted
+++ resolved
@@ -983,11 +983,8 @@
 		Italian:"+5% Produzione per ogni Rotta Commerciale con una Città-Stato nell'impero"
 		French:"+5% de production pour chaque routes commerciales connectées à une Cité état"
 		Polish:"+5% do produkcji za każdy szlak handlowy z państwem-miastem"
-<<<<<<< HEAD
 		Simplified_Chinese:"每条通往城邦的贸易路线+5%产能"
-=======
 		Russian:"+5% Производство за каждый торговый маршрут с городом-государством"
->>>>>>> 60b031ad
 	}
 
 	/*
