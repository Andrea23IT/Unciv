--- conflicted
+++ resolved
@@ -689,7 +689,6 @@
 	// If so then we need to deal with that as well
 	// I remember that some languages have upside-down question marks before to mark a question
 	
-<<<<<<< HEAD
 	"[cityName] has grown!":{
 		Italian:"[cityName] è cresciuta!"
 		Russian:"[cityName] вырос!"
@@ -697,6 +696,7 @@
 		Romanian:"[cityName] a crescut!"
 		German:"[cityName] ist gewachsen!"
 		Dutch:"[cityName] is gegroeid!"
+		Spanish:"¡[cityName] ha crecido!"
 	}
 	
 	"[cityName] has been founded!":{
@@ -706,6 +706,7 @@
 		Romanian:"[cityName] a fost fondat!"
 		German:"[cityName] wurde gegründet!"
 		Dutch:"[cityName] is gesticht!"
+		Spanish:"¡[cityName] ha sido fundada!"
 	}
 	
 	"[cityName] has been razed to the ground!":{
@@ -715,36 +716,7 @@
 		Romanian:"[cityName] a fost distrus la pământ!"
 		German:"[cityName] wurde dem Erdboden gleichgemacht!"
 		Dutch:"[cityName] Is totaal verwoest!"
-=======
-	"has grown":{
-		Italian:"è cresciuta"
-		Russian:"вырос"
-		French:"a grandi"
-		Romanian:"a crescut"
-		German:"ist gewachsen"
-		Dutch:"is gegroeid"
-		Spanish:"ha crecido"
-	}
-	
-	"has been founded":{
-		Italian:"è stata fondata"
-		Russian:"был основан" 
-		French:"a été fondé"
-		Romanian:"a fost fondat"
-		German:"wurde gegründet"
-		Dutch:"is gesticht"
-		Spanish:"ha sido fundada"
-	}
-	
-	"has been razed to the ground":{
-		Italian:"è stata rasa al suolo"
-		Russian:"был разрушен до основания"
-		French:"a été rasé à terre"
-		Romanian:"a fost distrus la pământ"
-		German:"wurde dem Erdboden gleichgemacht"
-		Dutch:"Is totaal verwoest"
-		Spanish:"ha sido arrasada hasta los cimientos"
->>>>>>> 649fa12d
+		Spanish:"¡[cityName] ha sido arrasada hasta los cimientos!"
 	}
 	
 	"We have conquered the city of [cityname]!":{
@@ -757,7 +729,6 @@
 		Spanish:"¡Hemos conquistado la ciudad de [cityname]!"
 	}
 	
-<<<<<<< HEAD
 	"Research of [technologyName] has completed!":{ // For technology notifications EG Research of Writing has completed
 		Italian:"Ricerca di [technologyName] completata!"
 		Russian:"Исследование [technologyName] завершено!"
@@ -765,6 +736,7 @@
 		Romanian:"Cercetarea [technologyName] a finalizat!"
 		German:"[technologyName] wurde erforscht!"
 		Dutch:"[technologyName] is onderzocht!"
+		Spanish:"¡Investigación de [technologyName] completada!"
 	}
 	
 	"You have entered a golden age!":{
@@ -774,6 +746,7 @@
 		Romanian:"Ați intrat într-o epocă de aur!"
 		German:"Ein goldenes Zeitalter ist eingetreten!"
 		Dutch:"Een gouden eeuw is geariveerd!"
+		Spanish:"¡Has entrado en una edad de oro!"
 	}
 
 	"[cityName] is starving!":{
@@ -783,8 +756,9 @@
 		Romanian:"[cityName] suferă de foame!"
 		German:"[cityName] verhungert!"
 		Dutch:"[cityName] verhongerd!"
-	}
-	
+		Spanish:"¡[cityName] está muriendo de hambre!"
+	}
+
 	"[construction] has been built in [cityName]":{
 		Italian:"[construction] è stato/a costruito/a in [cityName]"
 		Russian:"[construction] была построена в [cityName]"
@@ -792,46 +766,7 @@
 		Romanian:"[construction] a fost construit in [cityName]"
 		German:"[construction] wurde erbaut in [cityName]"
 		Dutch:"[construction] is gebouwd in [cityName]"
-=======
-	"Research of [tehnologyName] has completed!":{ // For technology notifications EG Research of Writing has completed
-		Italian:"Ricerca di [tehnologyName] completata!"
-		Russian:"Исследование [tehnologyName] завершено!"
-		French:"Recherche de [tehnologyName] a completé!"
-		Romanian:"Cercetarea [tehnologyName] a finalizat!"
-		German:"[tehnologyName] wurde erforscht!"
-		Dutch:"[tehnologyName] is onderzocht!"
-		Spanish:"¡Investigación de [tehnologyName] completada!"
-	}
-	
-	"You have entered a golden age":{
-		Italian:"Sei entrato in un'età dell'oro"
-		Russian:"Вы вошли в золотой век"
-		French:"Vous êtes entré dans un âge d'or"
-		Romanian:"Ați intrat într-o epocă de aur"
-		German:"Ein goldenes Zeitalter ist eingetreten"
-		Dutch:"Een gouden eeuw is geariveerd"
-		Spanish:"Has entrado en una edad de oro"
-	}
-
-	"is starving":{
-		Italian:"sta morendo di fame"
-		Russian:"голодает"
-		French:"est affamé"
-		Romanian:"suferă de foame"
-		German:"verhungert"
-		Dutch:"verhongerd"
-		Spanish:"está muriendo de hambre"
-	}
-	
-	"has been built in":{
-		Italian:"è stato/a costruito/a in"
-		Russian:"была построена в"
-		French:"a été construit en"
-		Romanian:"a fost construit in"
-		German:"wurde erbaut in"
-		Dutch:"is gebouwd in"
-		Spanish:"se ha construido en"
->>>>>>> 649fa12d
+		Spanish:"[construction] se ha construido en [cityName]"
 	}
 	
 	"Work has started on [construction]":{
@@ -854,7 +789,6 @@
 		Spanish:"Imposible continuar trabajo en [construction]"
 	}
 
-<<<<<<< HEAD
 	"[cityname] has expanded its borders!":{
 		Italian:"[cityname] ha espanso i suoi confini!"
 		Russian:"[cityname] расширил свои границы!"
@@ -862,17 +796,9 @@
 		Romanian:"[cityname] și-a extins frontierele!"
 		German:"[cityname] hat seine Grenzen erweitert!"
 		Dutch:"[cityname] heeft zijn grenzen uitgebreid!"
-=======
-	"has expanded its borders":{
-		Italian:"ha espanso i suoi confini"
-		Russian:"расширил свои границы"
-		French:"a élargi ses frontières"
-		Romanian:"și-a extins frontierele"
-		German:"hat seine Grenzen erweitert"
-		Dutch:"heeft zijn grenzen uitgebreid"
-		Spanish:"ha expandido sus fronteras"
->>>>>>> 649fa12d
-	}
+		Spanish:"¡[cityname] ha expandido sus fronteras!"
+	}
+	
 	"An enemy [unit] has attacked [cityname]":{
 		Italian:"Un [unit] nemico ha attaccato [cityname]"
 		Russian:"Вражеский [unit] атаковал [cityname]"
